var apiRoot = "https://api.github.com/";

// Return a HTTP query variable
function getQueryVariable(variable) {
    var query = window.location.search.substring(1);
    var vars = query.split("&");
    for(var i = 0; i < vars.length; i++) {
        var pair = vars[i].split("=");
        if(pair[0] == variable) {
            return pair[1];
        }
    }
    return "";
}

// Format numbers
function formatNumber(value) {
    return value.toString().replace(/(\d)(?=(\d{3})+$)/g, '$1,')
}

// Validate the user input
function validateInput() {
    if ($("#username").val().length > 0 && $("#repository").val().length > 0) {
        $("#get-stats-button").prop("disabled", false);
    } else {
        $("#get-stats-button").prop("disabled", true);
    }
}

// Move to #repository when hit enter and if it's empty or trigger the button
$("#username").keyup(function (event) {
    if (event.keyCode === 13) {
        if (!$("#repository").val()) {
            $("#repository").focus();
        } else {
            $("#get-stats-button").click();
        }
    }
});

// Callback function for getting user repositories
function getUserRepos() {
    var user = $("#username").val();

    var autoComplete = $('#repository').typeahead({ 
        autoSelect: true,
        afterSelect: function() {
            $("#get-stats-button").click();
        }
     });
    var repoNames = [];

    var url = apiRoot + "users/" + user + "/repos";
    $.getJSON(url, function(data) {
        $.each(data, function(index, item) {
            repoNames.push(item.name);
        });
    });

    autoComplete.data('typeahead').source = repoNames;
}

// Display the stats
function showStats(data) {
    var err = false;
    var errMessage = '';

    if(data.status == 404) {
        err = true;
        errMessage = "The project does not exist!";
    }

    if(data.status == 403) {
        err = true;
        errMessage = "You've exceeded GitHub's rate limiting.<br />Please try again in about an hour.";
    }

    if(data.length == 0) {
        err = true;
        errMessage = "There are no releases for this project";
    }

    var html = "";

    if(err) {
        html += "<div class='col-md-6 col-md-offset-3 alert alert-danger output'>" + errMessage + "</div>";
    } else {
        html += "<div class='col-md-6 col-md-offset-3 output'>";

        var isLatestRelease = true;
        var totalDownloadCount = 0;
        $.each(data, function(index, item) {
            var releaseTag = item.tag_name;
            var releaseBadge = "";
            var releaseClassNames = "release";
            var releaseURL = item.html_url;
            var isPreRelease = item.prerelease;
            var releaseAssets = item.assets;
            var releaseDownloadCount = 0;
            var releaseAuthor = item.author;
            var publishDate = item.published_at.split("T")[0];

            if(isPreRelease) {
                releaseBadge = "&nbsp;&nbsp;<span class='badge'>Pre-release</span>";
                releaseClassNames += " pre-release";
            } else if(isLatestRelease) {
                releaseBadge = "&nbsp;&nbsp;<span class='badge'>Latest release</span>";
                releaseClassNames += " latest-release";
                isLatestRelease = false;
            }

            var downloadInfoHTML = "";
            if(releaseAssets.length) {
                downloadInfoHTML += "<h4><span class='glyphicon glyphicon-download'></span>&nbsp;&nbsp;" +
                    "Download Info</h4>";

                downloadInfoHTML += "<ul>";

                $.each(releaseAssets, function(index, asset) {
                    var assetSize = (asset.size / 1048576.0).toFixed(2);
                    var lastUpdate = asset.updated_at.split("T")[0];

                    downloadInfoHTML += "<li><code>" + asset.name + "</code> (" + assetSize + "&nbsp;MiB) - " +
                        "downloaded " + formatNumber(asset.download_count) + "&nbsp;times. " +
                        "Last&nbsp;updated&nbsp;on&nbsp;" + lastUpdate + "</li>";

                    totalDownloadCount += asset.download_count;
                    releaseDownloadCount += asset.download_count;
                });
            }

            html += "<div class='row " + releaseClassNames + "'>";

            html += "<h3><span class='glyphicon glyphicon-tag'></span>&nbsp;&nbsp;" +
                "<a href='" + releaseURL + "' target='_blank'>" + releaseTag + "</a>" +
                releaseBadge + "</h3>" + "<hr class='release-hr'>";

            html += "<h4><span class='glyphicon glyphicon-info-sign'></span>&nbsp;&nbsp;" +
                "Release Info</h4>";

            html += "<ul>";

            if (releaseAuthor) {
                html += "<li><span class='glyphicon glyphicon-user'></span>&nbsp;&nbsp;" +
                    "Author: <a href='" + releaseAuthor.html_url + "'>@" + releaseAuthor.login  +"</a></li>";
            }

            html += "<li><span class='glyphicon glyphicon-calendar'></span>&nbsp;&nbsp;" +
                "Published: " + publishDate + "</li>";

            if(releaseDownloadCount) {
                html += "<li><span class='glyphicon glyphicon-download'></span>&nbsp;&nbsp;" +
                    "Downloads: " + formatNumber(releaseDownloadCount) + "</li>";
            }

            html += "</ul>";

            html += downloadInfoHTML;

            html += "</div>";
        });

        if(totalDownloadCount) {
            var totalHTML = "<div class='row total-downloads'>";
            totalHTML += "<h1><span class='glyphicon glyphicon-download'></span>&nbsp;&nbsp;Total Downloads</h1>";
            totalHTML += "<span>" + formatNumber(totalDownloadCount) + "</span>";
            totalHTML += "</div>";

            html = totalHTML + html;
        }

        html += "</div>";
    }

    var resultDiv = $("#stats-result");
    resultDiv.hide();
    resultDiv.html(html);
    $("#loader-gif").hide();
    resultDiv.slideDown();
}

// Callback function for getting release stats
function getStats() {
    var user = $("#username").val();
    var repository = $("#repository").val();

    var url = apiRoot + "repos/" + user + "/" + repository + "/releases";
    $.getJSON(url, showStats).fail(showStats);
}

// The main function
$(function() {
    $("#loader-gif").hide();

    validateInput();
    $("#username, #repository").keyup(validateInput);

    $("#username").change(getUserRepos);

    $("#get-stats-button").click(function() {
        window.location = "?username=" + $("#username").val() +
            "&repository=" + $("#repository").val() +
            ((getQueryVariable("search") == "0") ? "&search=0" : "");
    });

    var username = getQueryVariable("username");
    var repository = getQueryVariable("repository");
    var showSearch = getQueryVariable("search");

    if(username != "" && repository != "") {
        $("#username").val(username);
        $("#title .username").text(username);
        $("#repository").val(repository);
        $("#title .repository").text(repository);
        validateInput();
        getUserRepos();
        $(".output").hide();
        $("#description").hide();
        $("#loader-gif").show();
        getStats();
<<<<<<< HEAD

        if(showSearch == "0") {
            $("#search").hide();
            $("#description").hide();
            $("#title").show();
        }
=======
    } else {
        $("#username").focus();
    }
    if(showSearch == "0") {
        $("#search").hide();
        $("#description").hide();
>>>>>>> ba465889
    }
});<|MERGE_RESOLUTION|>--- conflicted
+++ resolved
@@ -218,20 +218,13 @@
         $("#description").hide();
         $("#loader-gif").show();
         getStats();
-<<<<<<< HEAD
 
         if(showSearch == "0") {
             $("#search").hide();
             $("#description").hide();
             $("#title").show();
         }
-=======
     } else {
         $("#username").focus();
     }
-    if(showSearch == "0") {
-        $("#search").hide();
-        $("#description").hide();
->>>>>>> ba465889
-    }
 });